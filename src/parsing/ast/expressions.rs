<<<<<<< HEAD
use lasso::Spur;

use crate::{parsing::{
        literals::number::NumberLiteralResult,
        tokenizer::Operation,
=======
use crate::{
    parsing::{
        parsers::{number::NumberLiteralResult, string::StringLiteral},
        tokenizer::{Identifier, Operation},
>>>>>>> a2a06fc6
        utilities::Spanned,
        Infoed, Infoable,
    }, typing::TypeId, source::DeclarationPath};

#[derive(Debug, PartialEq)]
pub enum CallKind {
    Identifier(Spanned<Spur>),
    Call {
        identifier: Spanned<Spur>,
        parameters: Box<[Infoed<Expression>]>,
    },
}

#[derive(Debug, PartialEq)]
pub enum Expression {
    If {
        condition: Box<Infoed<Expression>>,
        then: Box<Infoed<Expression>>,
        other: Box<Infoed<Expression>>,
    },
    Number(NumberLiteralResult),
    StringLiteral(StringLiteral),
    CallChain {
        expression: Box<Infoed<Expression>>,
        calls: Box<[Infoed<CallKind>]>,
    },
    Call(CallKind),
    Operation {
        base: Box<Infoed<Expression>>,
        continuation: Box<[(Spanned<Operation>, Infoed<Expression>)]>,
    },
    Assignement {
        call: Infoed<CallKind>,
        op: Spanned<Operation>,
        expression: Box<Infoed<Expression>>,
    },
    Unary {
        ops: Box<[Spanned<Operation>]>,
        expression: Box<Infoed<Expression>>,
    },
}

impl Infoable for Expression {
    type Info = TypeId;    
}

impl Infoable for CallKind {
    type Info = DeclarationPath;
}<|MERGE_RESOLUTION|>--- conflicted
+++ resolved
@@ -1,15 +1,8 @@
-<<<<<<< HEAD
 use lasso::Spur;
 
 use crate::{parsing::{
-        literals::number::NumberLiteralResult,
-        tokenizer::Operation,
-=======
-use crate::{
-    parsing::{
         parsers::{number::NumberLiteralResult, string::StringLiteral},
         tokenizer::{Identifier, Operation},
->>>>>>> a2a06fc6
         utilities::Spanned,
         Infoed, Infoable,
     }, typing::TypeId, source::DeclarationPath};
