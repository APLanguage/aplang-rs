--- conflicted
+++ resolved
@@ -6,13 +6,8 @@
 };
 
 use crate::parsing::{
-<<<<<<< HEAD
     ast::expressions::{CallKind, Expression},
-    literals::number::parse_complex_number,
-=======
-    ast::expressions::{Call, CallKind, Expression},
     parsers::number::parse_complex_number,
->>>>>>> a2a06fc6
     parsers::{CollectBoxedSliceExt, ParserState, TokenInput, TokenParser},
     tokenizer::Identifier,
     tokenizer::{ident, keyword, Operation, Token},
